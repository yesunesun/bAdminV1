// src/App.tsx 
<<<<<<< HEAD
// Version: 9.7.0
// Last Modified: 07-06-2025 10:45 IST
// Purpose: Removed /search route and SearchPage import - functionality available via /find, /browse, /explore
=======
// Version: 9.4.0
// Last Modified: 27-05-2025 14:30 IST
// Purpose: Added /home1 route with Google Maps integration
>>>>>>> 7ba35a51

import React, { useState } from 'react';
import { BrowserRouter, Routes, Route, Navigate, Outlet, useLocation, useNavigate } from 'react-router-dom';
import { AuthProvider, useAuth } from './contexts/AuthContext';
import { FavoritesProvider } from './contexts/FavoritesContext';
import { FlowProvider } from './contexts/FlowContext';
import { Header, BrandLogo } from '@/components/Header';
import { useAdminAccess } from './modules/admin/hooks/useAdminAccess';
import FavoritesDrawer from '@/modules/seeker/components/FavoritesDrawer';
import Footer from '@/components/Footer';

// Import components directly
import HomePage from './pages/HomePage';
<<<<<<< HEAD
import FindPage from './pages/FindPage';
=======
import Home1 from './pages/Home1'; // New Home1 page
>>>>>>> 7ba35a51
import PropertyMapHome from './modules/seeker';
import Dashboard from './modules/owner/pages/Dashboard';
import Properties from './modules/owner/pages/Properties';
import PropertyDetails from './modules/owner/pages/PropertyDetails';
import PropertyPreview from './modules/owner/pages/PropertyPreview';
import EditProperty from './modules/owner/pages/EditProperty';
import ListYourProperty from './modules/owner/pages/ListYourProperty';
import PropertyDetailPage from './modules/seeker/pages/PropertyDetailPage';
import AllProperties from './modules/seeker/pages/AllProperties/index';

// Route Configurations
import { authRoutes } from './routes/authRoutes';
import { adminRoutes } from './routes/adminRoutes';
import { moderatorRoutes } from './routes/moderatorRoutes';

const LoadingSpinner = () => (
  <div className="min-h-screen flex items-center justify-center">
    <div className="animate-spin rounded-full h-8 w-8 border-b-2 border-indigo-600"></div>
  </div>
);

// Protected route for authenticated users
const ProtectedRoute = ({ children }: { children: React.ReactNode }) => {
  const { user, loading } = useAuth();
  
  if (loading) {
    return <LoadingSpinner />;
  }
  
  if (!user) {
    return <Navigate to="/login" replace />;
  }
  
  return <>{children}</>;
};

// Admin route with strict role checking
const AdminRoute = ({ children }: { children: React.ReactNode }) => {
  const { user, loading } = useAuth();
  const { isAdmin, loading: roleLoading } = useAdminAccess();
  
  if (loading || roleLoading) {
    return <LoadingSpinner />;
  }
  
  if (!user) {
    return <Navigate to="/admin/login" replace />;
  }
  
  if (!isAdmin) {
    return <Navigate to="/admin/login" replace />;
  }
  
  return <>{children}</>;
};

// Moderator route with role checking (allows both moderators and admins)
const ModeratorRoute = ({ children }: { children: React.ReactNode }) => {
  const { user, loading } = useAuth();
  const { isPropertyModerator, isAdmin, loading: roleLoading } = useAdminAccess();
  const navigate = useNavigate();
  
  if (loading || roleLoading) {
    return <LoadingSpinner />;
  }
  
  if (!user) {
    return <Navigate to="/moderator/login" replace />;
  }
  
  if (!isPropertyModerator && !isAdmin) {
    return (
      <div className="min-h-screen flex items-center justify-center bg-red-50 p-4">
        <div className="max-w-md w-full bg-white p-8 rounded-lg shadow-md">
          <h2 className="text-xl font-bold text-center text-red-700 mb-2">Access Denied</h2>
          <p className="text-gray-600 text-center mb-4">You do not have permission to access this page</p>
          <button 
            onClick={() => navigate('/')}
            className="w-full py-2 px-4 bg-red-600 text-white rounded hover:bg-red-700 transition-colors"
          >
            Return to Home
          </button>
        </div>
      </div>
    );
  }
  
  return <>{children}</>;
};

// Public route that redirects authenticated users to their appropriate dashboard
const PublicRoute = ({ children }: { children: React.ReactNode }) => {
  const { user, loading } = useAuth();
  const { isAdmin, isPropertyModerator, loading: roleLoading } = useAdminAccess();
  const location = useLocation();
  
  // Don't redirect for recovery or reset password flows
  const isPasswordReset = location.pathname.includes('reset-password');
  const isRecoveryFlow = location.hash.includes('type=recovery') || 
                         location.search.includes('type=recovery') ||
                         location.search.includes('direct=true');
  
  if (loading || roleLoading) {
    return <LoadingSpinner />;
  }
  
  // Only redirect if not on a recovery flow or reset password page
  if (user && !isPasswordReset && !isRecoveryFlow) {
    // Route to the appropriate dashboard based on role
    if (isAdmin && location.pathname.startsWith('/admin')) {
      return <Navigate to="/admin/dashboard" replace />;
    }
    if ((isPropertyModerator || isAdmin) && location.pathname.startsWith('/moderator')) {
      return <Navigate to="/moderator/dashboard" replace />;
    }
    // For regular users, redirect to the main dashboard
    if (!location.pathname.startsWith('/admin') && !location.pathname.startsWith('/moderator')) {
      return <Navigate to="/dashboard" replace />;
    }
  }
  
  return <>{children}</>;
};

// Public or Protected route - allows both logged in and non-logged in users
const PublicOrProtectedRoute = ({ children }: { children: React.ReactNode }) => {
  const { loading } = useAuth();
  
  if (loading) {
    return <LoadingSpinner />;
  }
  
  return <>{children}</>;
};

// Main app layout with Header - used for property owner management routes
function AppLayout() {
  const [isFavoritesOpen, setIsFavoritesOpen] = useState(false);
  
  const handleFavoritesClick = () => {
    setIsFavoritesOpen(true);
  };
  
  const handleFavoritesClose = () => {
    setIsFavoritesOpen(false);
  };
  
  return (
    <div className="flex flex-col min-h-screen">
      <Header onFavoritesClick={handleFavoritesClick} />
      <FavoritesDrawer open={isFavoritesOpen} onClose={handleFavoritesClose} />
      <main className="max-w-7xl mx-auto py-6 px-4 sm:px-6 lg:px-8 flex-grow">
        <Outlet />
      </main>
      <Footer />
    </div>
  );
}

// Standardized Seeker layout - handles property wizard too
function SeekerLayout() {
  const [isFavoritesOpen, setIsFavoritesOpen] = useState(false);
  
  const handleFavoritesClick = () => {
    setIsFavoritesOpen(true);
  };
  
  const handleFavoritesClose = () => {
    setIsFavoritesOpen(false);
  };
  
  return (
    <div className="flex flex-col min-h-screen">
      <div className="max-w-7xl mx-auto w-full px-4 sm:px-6 lg:px-8">
        <Header onFavoritesClick={handleFavoritesClick} />
      </div>
      <FavoritesDrawer open={isFavoritesOpen} onClose={handleFavoritesClose} />
      <main className="flex-grow bg-background">
        <div className="max-w-7xl mx-auto w-full px-4 sm:px-6 lg:px-8 py-6">
          <Outlet />
        </div>
      </main>
      <Footer />
    </div>
  );
}

function App() {
  return (
    <AuthProvider>
      <FavoritesProvider>
        <BrowserRouter>
          <FlowProvider>
            <div className="min-h-screen bg-background">
              <Routes>
                {/* Auth Routes - accessible to everyone */}
                {authRoutes.map((route, i) => (
                  <Route 
                    key={`auth-${i}`}
                    path={route.path} 
                    element={<PublicRoute>{route.element}</PublicRoute>} 
                  />
                ))}

                {/* Admin Routes - accessible ONLY to admins */}
                {adminRoutes.map((route, i) => {
                  const isPublicRoute = 
                    route.path?.endsWith('login') || 
                    route.path?.includes('forgot-password') || 
                    route.path?.includes('reset-password');
                  
                  return (
                    <Route 
                      key={`admin-${i}`}
                      path={route.path} 
                      element={
                        isPublicRoute ? 
                          <PublicRoute>{route.element}</PublicRoute> : 
                          <AdminRoute>{route.element}</AdminRoute>
                      } 
                    />
                  );
                })}
                
                {/* Moderator Routes - accessible to moderators and admins */}
                {moderatorRoutes.map((route, i) => {
                  const isPublicRoute = route.path?.endsWith('login');
                  
                  return (
                    <Route 
                      key={`mod-${i}`}
                      path={route.path} 
                      element={
                        isPublicRoute ? 
                          <PublicRoute>{route.element}</PublicRoute> : 
                          <ModeratorRoute>{route.element}</ModeratorRoute>
                      } 
                    />
                  );
                })}

                {/* SeekerLayout with proper property wizard routes */}
                <Route element={<SeekerLayout />}>
                  <Route 
                    path="/" 
                    element={
                      <PublicOrProtectedRoute>
                        <PropertyMapHome />
                      </PublicOrProtectedRoute>
                    } 
                  />
                  
                  <Route 
                    path="/home" 
                    element={
                      <PublicOrProtectedRoute>
                        <HomePage />
                      </PublicOrProtectedRoute>
                    } 
                  />
                  
<<<<<<< HEAD
                  {/* Find Page Route - Main search interface */}
                  <Route 
                    path="/find" 
                    element={
                      <PublicOrProtectedRoute>
                        <FindPage />
=======
                  {/* NEW: Home1 route with Google Maps */}
                  <Route 
                    path="/home1" 
                    element={
                      <PublicOrProtectedRoute>
                        <Home1 />
>>>>>>> 7ba35a51
                      </PublicOrProtectedRoute>
                    } 
                  />
                  
<<<<<<< HEAD
                  {/* Browse and Explore routes - same functionality as Find */}
=======
>>>>>>> 7ba35a51
                  <Route 
                    path="/browse" 
                    element={
                      <PublicOrProtectedRoute>
                        <FindPage />
                      </PublicOrProtectedRoute>
                    } 
                  />
                  
                  <Route 
                    path="/explore" 
                    element={
                      <PublicOrProtectedRoute>
                        <FindPage />
                      </PublicOrProtectedRoute>
                    } 
                  />
                  
                  <Route 
                    path="/allproperties" 
                    element={
                      <PublicOrProtectedRoute>
                        <AllProperties />
                      </PublicOrProtectedRoute>
                    } 
                  />
                  
                  {/* Seeker routes */}
                  <Route path="/seeker">
                    <Route 
                      index
                      element={
                        <PublicOrProtectedRoute>
                          <PropertyMapHome />
                        </PublicOrProtectedRoute>
                      } 
                    />
                    <Route 
                      path="property/:id" 
                      element={
                        <PublicOrProtectedRoute>
                          <PropertyDetailPage />
                        </PublicOrProtectedRoute>
                      } 
                    />
                    <Route 
                      path="allproperties" 
                      element={
                        <PublicOrProtectedRoute>
                          <AllProperties />
                        </PublicOrProtectedRoute>
                      } 
                    />
                  </Route>
                  
                  {/* Property listing wizard routes - now in SeekerLayout with proper parameter handling */}
                  <Route 
                    path="/properties/list" 
                    element={
                      <PublicOrProtectedRoute>
                        <ListYourProperty />
                      </PublicOrProtectedRoute>
                    } 
                  />
                  
                  <Route 
                    path="/properties/list/:category/:type" 
                    element={
                      <PublicOrProtectedRoute>
                        <ListYourProperty />
                      </PublicOrProtectedRoute>
                    } 
                  />
                  
                  <Route 
                    path="/properties/list/:category/:type/:step" 
                    element={
                      <PublicOrProtectedRoute>
                        <ListYourProperty />
                      </PublicOrProtectedRoute>
                    } 
                  />
                  
                  {/* Property detail pages for seekers */}
                  <Route 
                    path="/properties/:id" 
                    element={
                      <PublicOrProtectedRoute>
                        <PropertyDetailPage />
                      </PublicOrProtectedRoute>
                    } 
                  />
                </Route>

                {/* Owner/Property Management Routes with AppLayout */}
                <Route element={<AppLayout />}>
                  <Route 
                    path="/dashboard" 
                    element={
                      <ProtectedRoute>
                        <Dashboard />
                      </ProtectedRoute>
                    } 
                  />
                  
                  <Route 
                    path="/properties" 
                    element={
                      <ProtectedRoute>
                        <Properties />
                      </ProtectedRoute>
                    } 
                  />
                  
                  {/* Property management routes */}
                  <Route 
                    path="/properties/:id/preview" 
                    element={
                      <ProtectedRoute>
                        <PropertyPreview />
                      </ProtectedRoute>
                    } 
                  />
                  
                  <Route 
                    path="/properties/:id/edit" 
                    element={
                      <ProtectedRoute>
                        <EditProperty />
                      </ProtectedRoute>
                    } 
                  />
                </Route>

                {/* Catch-all route - redirect to root */}
                <Route path="*" element={<Navigate to="/" replace />} />
              </Routes>
            </div>
          </FlowProvider>
        </BrowserRouter>
      </FavoritesProvider>
    </AuthProvider>
  );
}

export default App;<|MERGE_RESOLUTION|>--- conflicted
+++ resolved
@@ -1,13 +1,7 @@
 // src/App.tsx 
-<<<<<<< HEAD
 // Version: 9.7.0
 // Last Modified: 07-06-2025 10:45 IST
 // Purpose: Removed /search route and SearchPage import - functionality available via /find, /browse, /explore
-=======
-// Version: 9.4.0
-// Last Modified: 27-05-2025 14:30 IST
-// Purpose: Added /home1 route with Google Maps integration
->>>>>>> 7ba35a51
 
 import React, { useState } from 'react';
 import { BrowserRouter, Routes, Route, Navigate, Outlet, useLocation, useNavigate } from 'react-router-dom';
@@ -21,11 +15,8 @@
 
 // Import components directly
 import HomePage from './pages/HomePage';
-<<<<<<< HEAD
+import Home1 from './pages/Home1'; // New Home1 page
 import FindPage from './pages/FindPage';
-=======
-import Home1 from './pages/Home1'; // New Home1 page
->>>>>>> 7ba35a51
 import PropertyMapHome from './modules/seeker';
 import Dashboard from './modules/owner/pages/Dashboard';
 import Properties from './modules/owner/pages/Properties';
@@ -287,29 +278,27 @@
                     } 
                   />
                   
-<<<<<<< HEAD
+                  {/* NEW: Home1 route with Google Maps */}
+                  <Route 
+                    path="/home1" 
+                    element={
+                      <PublicOrProtectedRoute>
+                        <Home1 />
+                      </PublicOrProtectedRoute>
+                    } 
+                  />
+                  
                   {/* Find Page Route - Main search interface */}
                   <Route 
                     path="/find" 
                     element={
                       <PublicOrProtectedRoute>
                         <FindPage />
-=======
-                  {/* NEW: Home1 route with Google Maps */}
-                  <Route 
-                    path="/home1" 
-                    element={
-                      <PublicOrProtectedRoute>
-                        <Home1 />
->>>>>>> 7ba35a51
-                      </PublicOrProtectedRoute>
-                    } 
-                  />
-                  
-<<<<<<< HEAD
+                      </PublicOrProtectedRoute>
+                    } 
+                  />
+                  
                   {/* Browse and Explore routes - same functionality as Find */}
-=======
->>>>>>> 7ba35a51
                   <Route 
                     path="/browse" 
                     element={
