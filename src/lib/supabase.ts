// src/lib/supabase.ts
// Version: 1.4.0
// Last Modified: 27-05-2025 11:00 IST
// Purpose: Complete Supabase configuration with admin client and video storage

import { createClient } from '@supabase/supabase-js';
import { Database } from './database.types';

const supabaseUrl = import.meta.env.VITE_SUPABASE_URL;
const supabaseAnonKey = import.meta.env.VITE_SUPABASE_ANON_KEY;
const supabaseServiceRoleKey = import.meta.env.SUPABASE_SERVICE_ROLE_KEY;

<<<<<<< HEAD
if (!supabaseUrl || !supabaseKey) {
  throw new Error('Missing Supabase environment variables');
}

export const supabase = createClient<Database>(supabaseUrl, supabaseKey, {
  auth: {
    persistSession: true,
    autoRefreshToken: true,
    detectSessionInUrl: true,
    storageKey: 'app-auth',
    storage: window.localStorage
  }
});

// Add debug listener
supabase.auth.onAuthStateChange((event, session) => {
  console.log('🔐 Supabase Auth Change:', { event, userId: session?.user?.id });
});
=======
if (!supabaseUrl || !supabaseAnonKey) {
  throw new Error('Missing Supabase environment variables');
}

// Regular client for general use
export const supabase = createClient<Database>(supabaseUrl, supabaseAnonKey);

// Admin client with service role key for admin operations
export const adminSupabase = createClient<Database>(
  supabaseUrl, 
  supabaseServiceRoleKey || supabaseAnonKey, // Fallback to anon key if service role not available
  {
    auth: {
      autoRefreshToken: false,
      persistSession: false
    }
  }
);

// Storage bucket constants
export const STORAGE_BUCKETS = {
  PROPERTY_IMAGES: 'property-images-v2',
  PROPERTY_VIDEOS: 'property-videos-v2'
};

// Video storage utilities
export const propertyVideoStorage = {
  ALLOWED_FORMATS: ['video/mp4', 'video/mov', 'video/avi', 'video/webm'],
  MAX_FILE_SIZE: 2 * 1024 * 1024 * 1024, // 2GB
  
  validateVideoFile: (file: File) => {
    if (!file) {
      return { isValid: false, error: 'No file selected' };
    }

    if (!propertyVideoStorage.ALLOWED_FORMATS.includes(file.type)) {
      return { 
        isValid: false, 
        error: 'Invalid file format. Please use MP4, MOV, AVI, or WebM' 
      };
    }

    if (file.size > propertyVideoStorage.MAX_FILE_SIZE) {
      const sizeMB = Math.round(file.size / (1024 * 1024));
      const maxSizeMB = Math.round(propertyVideoStorage.MAX_FILE_SIZE / (1024 * 1024));
      return { 
        isValid: false, 
        error: `File size (${sizeMB}MB) exceeds the ${maxSizeMB}MB limit` 
      };
    }

    return { isValid: true, error: null };
  },

  formatFileSize: (bytes: number): string => {
    if (bytes === 0) return '0 Bytes';
    const k = 1024;
    const sizes = ['Bytes', 'KB', 'MB', 'GB'];
    const i = Math.floor(Math.log(bytes) / Math.log(k));
    return parseFloat((bytes / Math.pow(k, i)).toFixed(2)) + ' ' + sizes[i];
  },

  generateThumbnail: async (file: File): Promise<string | null> => {
    return new Promise((resolve) => {
      const video = document.createElement('video');
      const canvas = document.createElement('canvas');
      const ctx = canvas.getContext('2d');

      video.addEventListener('loadedmetadata', () => {
        canvas.width = video.videoWidth;
        canvas.height = video.videoHeight;
        
        // Seek to 1 second or 10% of video duration
        video.currentTime = Math.min(1, video.duration * 0.1);
      });

      video.addEventListener('seeked', () => {
        if (ctx) {
          ctx.drawImage(video, 0, 0, canvas.width, canvas.height);
          const thumbnailDataUrl = canvas.toDataURL('image/jpeg', 0.8);
          resolve(thumbnailDataUrl);
        } else {
          resolve(null);
        }
        
        // Clean up
        URL.revokeObjectURL(video.src);
      });

      video.addEventListener('error', () => {
        resolve(null);
        URL.revokeObjectURL(video.src);
      });

      video.src = URL.createObjectURL(file);
      video.load();
    });
  },

  // Check if video storage bucket exists
  initializeVideoStorage: async () => {
    try {
      console.log('[VideoStorage] Checking if property-videos-v2 bucket exists...');
      
      // Try to list files in the bucket (this will fail if bucket doesn't exist)
      const { error: listError } = await supabase.storage
        .from('property-videos-v2')
        .list('', { limit: 1 });

      if (listError) {
        console.log('[VideoStorage] Bucket does not exist or is not accessible:', listError.message);
        console.log('[VideoStorage] Video upload will use fallback storage method');
        return false;
      }

      console.log('[VideoStorage] Property-videos-v2 bucket is accessible');
      return true;
    } catch (error) {
      console.error('[VideoStorage] Error checking video bucket:', error);
      return false;
    }
  }
};
>>>>>>> 114ed428
<|MERGE_RESOLUTION|>--- conflicted
+++ resolved
@@ -10,26 +10,6 @@
 const supabaseAnonKey = import.meta.env.VITE_SUPABASE_ANON_KEY;
 const supabaseServiceRoleKey = import.meta.env.SUPABASE_SERVICE_ROLE_KEY;
 
-<<<<<<< HEAD
-if (!supabaseUrl || !supabaseKey) {
-  throw new Error('Missing Supabase environment variables');
-}
-
-export const supabase = createClient<Database>(supabaseUrl, supabaseKey, {
-  auth: {
-    persistSession: true,
-    autoRefreshToken: true,
-    detectSessionInUrl: true,
-    storageKey: 'app-auth',
-    storage: window.localStorage
-  }
-});
-
-// Add debug listener
-supabase.auth.onAuthStateChange((event, session) => {
-  console.log('🔐 Supabase Auth Change:', { event, userId: session?.user?.id });
-});
-=======
 if (!supabaseUrl || !supabaseAnonKey) {
   throw new Error('Missing Supabase environment variables');
 }
@@ -152,5 +132,4 @@
       return false;
     }
   }
-};
->>>>>>> 114ed428
+};