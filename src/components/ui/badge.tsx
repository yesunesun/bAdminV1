// src/components/ui/badge.tsx
// Version: 1.1.0
// Last Modified: 2025-02-03T14:30:00+05:30 (IST)

import * as React from "react"
import { cva, type VariantProps } from "class-variance-authority"
import { cn } from "@/lib/utils"

const badgeVariants = cva(
  "inline-flex items-center rounded-full border px-2.5 py-0.5 text-xs font-medium transition-colors focus:outline-none focus:ring-2 focus:ring-primary focus:ring-offset-2",
  {
    variants: {
      variant: {
        default:
          "border-transparent bg-primary text-primary-foreground hover:bg-primary/90",
        secondary:
          "border-transparent bg-secondary text-secondary-foreground hover:bg-secondary/80",
        destructive:
          "border-transparent bg-destructive text-destructive-foreground hover:bg-destructive/80",
<<<<<<< HEAD
        outline: "text-foreground",
        draft: "border-transparent bg-gray-100 text-gray-600 hover:bg-gray-200",
        pending: "border-transparent bg-blue-100 text-blue-600 hover:bg-blue-200",
        rejected: "border-transparent bg-red-100 text-red-600 hover:bg-red-200",
        published: "border-transparent bg-green-100 text-green-600 hover:bg-green-200",
=======
        outline: "text-foreground border-border hover:bg-accent hover:text-accent-foreground",
        success: 
          "border-transparent bg-green-500 text-white hover:bg-green-600",
        warning:
          "border-transparent bg-yellow-500 text-white hover:bg-yellow-600",
        info:
          "border-transparent bg-blue-500 text-white hover:bg-blue-600",
>>>>>>> 114ed428
      },
      size: {
        default: "px-2.5 py-0.5 text-xs",
        sm: "px-2 py-0.5 text-[10px]",
        lg: "px-3 py-1 text-sm",
      }
    },
    defaultVariants: {
      variant: "default",
      size: "default",
    },
  }
)

export interface BadgeProps
  extends React.HTMLAttributes<HTMLDivElement>,
    VariantProps<typeof badgeVariants> {}

function Badge({ className, variant, size, ...props }: BadgeProps) {
  return (
    <div 
      className={cn(badgeVariants({ variant, size }), className)} 
      {...props} 
    />
  )
}

export { Badge, badgeVariants }<|MERGE_RESOLUTION|>--- conflicted
+++ resolved
@@ -17,13 +17,6 @@
           "border-transparent bg-secondary text-secondary-foreground hover:bg-secondary/80",
         destructive:
           "border-transparent bg-destructive text-destructive-foreground hover:bg-destructive/80",
-<<<<<<< HEAD
-        outline: "text-foreground",
-        draft: "border-transparent bg-gray-100 text-gray-600 hover:bg-gray-200",
-        pending: "border-transparent bg-blue-100 text-blue-600 hover:bg-blue-200",
-        rejected: "border-transparent bg-red-100 text-red-600 hover:bg-red-200",
-        published: "border-transparent bg-green-100 text-green-600 hover:bg-green-200",
-=======
         outline: "text-foreground border-border hover:bg-accent hover:text-accent-foreground",
         success: 
           "border-transparent bg-green-500 text-white hover:bg-green-600",
@@ -31,7 +24,6 @@
           "border-transparent bg-yellow-500 text-white hover:bg-yellow-600",
         info:
           "border-transparent bg-blue-500 text-white hover:bg-blue-600",
->>>>>>> 114ed428
       },
       size: {
         default: "px-2.5 py-0.5 text-xs",
