--- conflicted
+++ resolved
@@ -1,13 +1,7 @@
 // src/modules/seeker/pages/AllProperties/components/PropertyCard.tsx
-<<<<<<< HEAD
 // Version: 7.3.0
 // Last Modified: 01-06-2025 11:00 IST
 // Purpose: Fixed coordinate detection to check both property_coordinates table and embedded coordinates in steps
-=======
-// Version: 7.2.0
-// Last Modified: 01-06-2025 20:00 IST
-// Purpose: Fixed BHK and area extraction to handle search results format correctly
->>>>>>> 705e9cce
 
 import React, { useState, useEffect } from 'react';
 import { Link } from 'react-router-dom';
@@ -497,7 +491,6 @@
   let area = '';
   let price = property.price || 0;
 
-<<<<<<< HEAD
   if (propertyDetails.steps) {
     for (const [stepId, stepData] of Object.entries(propertyDetails.steps)) {
       if (stepData && typeof stepData === 'object') {
@@ -522,88 +515,12 @@
           price = data.rentAmount;
         } else if (data.expectedPrice && price === 0) {
           price = data.expectedPrice;
-=======
-  // 🔧 FIXED: Check if we have direct property fields from search results (NEW FORMAT)
-  if (property.bedrooms && property.bedrooms > 0) {
-    // NEW FORMAT: Direct bedrooms field from search results
-    bedrooms = `${property.bedrooms} BHK`;
-    console.log('🏠 Using NEW FORMAT bedrooms:', bedrooms);
+        }
+      }
+    }
   }
 
-  if (property.bathrooms && property.bathrooms > 0) {
-    // NEW FORMAT: Direct bathrooms field from search results
-    bathrooms = `${property.bathrooms} Bath`;
-    console.log('🚿 Using NEW FORMAT bathrooms:', bathrooms);
-  }
-
-  if (property.square_feet && property.square_feet > 0) {
-    // NEW FORMAT: Direct area field from search results
-    area = `${property.square_feet} sq.ft`;
-    console.log('📐 Using NEW FORMAT area (square_feet):', area);
-  } else if (property.area && property.area > 0) {
-    // SEARCH RESULTS FORMAT: area field from database function
-    area = `${property.area} sq.ft`;
-    console.log('📐 Using SEARCH FORMAT area:', area);
-  }
-
-  // 🔧 FALLBACK: If no direct fields, extract from steps (OLD FORMAT)
-  if (!bedrooms || !bathrooms || !area) {
-    console.log('🔄 Falling back to OLD FORMAT step parsing...');
-    
-    if (propertyDetails.steps) {
-      for (const [stepId, stepData] of Object.entries(propertyDetails.steps)) {
-        if (stepData && typeof stepData === 'object') {
-          const data = stepData as any;
-          
-          // Extract bedroom info from steps
-          if (data.bhkType && !bedrooms) {
-            bedrooms = data.bhkType;
-            console.log('🏠 Using OLD FORMAT bhkType:', bedrooms);
-          } else if (data.bedrooms && !bedrooms) {
-            bedrooms = `${data.bedrooms} BHK`;
-            console.log('🏠 Using OLD FORMAT bedrooms:', bedrooms);
-          }
-          
-          // Extract bathroom info from steps
-          if (data.bathrooms && !bathrooms) {
-            bathrooms = `${data.bathrooms} Bath`;
-            console.log('🚿 Using OLD FORMAT bathrooms:', bathrooms);
-          }
-          
-          // Extract area info from steps
-          if (data.builtUpArea && !area) {
-            const unit = data.builtUpAreaUnit === 'sqft' ? 'sq.ft' : 
-                        data.builtUpAreaUnit === 'sqyd' ? 'sq.yd' : 
-                        data.builtUpAreaUnit || 'sq.ft';
-            area = `${data.builtUpArea} ${unit}`;
-            console.log('📐 Using OLD FORMAT builtUpArea:', area);
-          } else if (data.squareFootage && !area) {
-            area = `${data.squareFootage} sq.ft`;
-            console.log('📐 Using OLD FORMAT squareFootage:', area);
-          }
-          
-          // Extract price info (rent/sale) from steps
-          if (data.rentAmount && price === 0) {
-            price = data.rentAmount;
-            console.log('💰 Using OLD FORMAT rentAmount:', price);
-          } else if (data.expectedPrice && price === 0) {
-            price = data.expectedPrice;
-            console.log('💰 Using OLD FORMAT expectedPrice:', price);
-          }
->>>>>>> 705e9cce
-        }
-      }
-    }
-  }
-
-  // 🔧 FINAL FALLBACK: Set default values if still empty
-  if (!bedrooms) bedrooms = 'N/A';
-  if (!bathrooms) bathrooms = 'N/A';
-  if (!area) area = 'N/A';
-
-  console.log('📊 FINAL VALUES:', { bedrooms, bathrooms, area, price });
-
-  // Get address from multiple sources
+  // Get address from location step
   let address = property.address || '';
   let city = property.city || '';
   let state = property.state || '';
